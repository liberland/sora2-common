--- conflicted
+++ resolved
@@ -16,15 +16,6 @@
 ] }
 scale-info = { version = "2", default-features = false, features = ["derive"] }
 
-<<<<<<< HEAD
-frame-benchmarking = { git = "https://github.com/paritytech/substrate.git", branch = "polkadot-v0.9.37", default-features = false, optional = true }
-frame-support = { git = "https://github.com/paritytech/substrate.git", branch = "polkadot-v0.9.37", default-features = false }
-frame-system = { git = "https://github.com/paritytech/substrate.git", branch = "polkadot-v0.9.37", default-features = false }
-sp-core = { git = "https://github.com/paritytech/substrate.git", branch = "polkadot-v0.9.37", default-features = false }
-sp-std = { git = "https://github.com/paritytech/substrate.git", branch = "polkadot-v0.9.37", default-features = false }
-sp-io = { git = "https://github.com/paritytech/substrate.git", branch = "polkadot-v0.9.37", default-features = false }
-sp-runtime = { git = "https://github.com/paritytech/substrate.git", branch = "polkadot-v0.9.37", default-features = false }
-=======
 frame-benchmarking = { git = "https://github.com/paritytech/substrate.git", branch = "polkadot-v0.9.38", default-features = false, optional = true }
 frame-support = { git = "https://github.com/paritytech/substrate.git", branch = "polkadot-v0.9.38", default-features = false }
 frame-system = { git = "https://github.com/paritytech/substrate.git", branch = "polkadot-v0.9.38", default-features = false }
@@ -32,16 +23,11 @@
 sp-std = { git = "https://github.com/paritytech/substrate.git", branch = "polkadot-v0.9.38", default-features = false }
 sp-io = { git = "https://github.com/paritytech/substrate.git", branch = "polkadot-v0.9.38", default-features = false }
 sp-runtime = { git = "https://github.com/paritytech/substrate.git", branch = "polkadot-v0.9.38", default-features = false }
->>>>>>> 88b16ccc
 
 bridge-types = { path = "../types", default-features = false }
 
 [dev-dependencies]
-<<<<<<< HEAD
-sp-keyring = { git = "https://github.com/paritytech/substrate.git", branch = "polkadot-v0.9.37" }
-=======
 sp-keyring = { git = "https://github.com/paritytech/substrate.git", branch = "polkadot-v0.9.38" }
->>>>>>> 88b16ccc
 hex-literal = { version = "0.3.1" }
 
 [features]
