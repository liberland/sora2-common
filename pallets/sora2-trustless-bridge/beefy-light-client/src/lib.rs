// This file is part of the SORA network and Polkaswap app.

// Copyright (c) 2020, 2021, Polka Biome Ltd. All rights reserved.
// SPDX-License-Identifier: BSD-4-Clause

// Redistribution and use in source and binary forms, with or without modification,
// are permitted provided that the following conditions are met:

// Redistributions of source code must retain the above copyright notice, this list
// of conditions and the following disclaimer.
// Redistributions in binary form must reproduce the above copyright notice, this
// list of conditions and the following disclaimer in the documentation and/or other
// materials provided with the distribution.
//
// All advertising materials mentioning features or use of this software must display
// the following acknowledgement: This product includes software developed by Polka Biome
// Ltd., SORA, and Polkaswap.
//
// Neither the name of the Polka Biome Ltd. nor the names of its contributors may be used
// to endorse or promote products derived from this software without specific prior written permission.

// THIS SOFTWARE IS PROVIDED BY Polka Biome Ltd. AS IS AND ANY EXPRESS OR IMPLIED WARRANTIES,
// INCLUDING, BUT NOT LIMITED TO, THE IMPLIED WARRANTIES OF MERCHANTABILITY AND FITNESS FOR
// A PARTICULAR PURPOSE ARE DISCLAIMED. IN NO EVENT SHALL Polka Biome Ltd. BE LIABLE FOR ANY
// DIRECT, INDIRECT, INCIDENTAL, SPECIAL, EXEMPLARY, OR CONSEQUENTIAL DAMAGES (INCLUDING,
// BUT NOT LIMITED TO, PROCUREMENT OF SUBSTITUTE GOODS OR SERVICES; LOSS OF USE, DATA, OR PROFITS;
// OR BUSINESS INTERRUPTION) HOWEVER CAUSED AND ON ANY THEORY OF LIABILITY, WHETHER IN CONTRACT,
// STRICT LIABILITY, OR TORT (INCLUDING NEGLIGENCE OR OTHERWISE) ARISING IN ANY WAY OUT OF THE
// USE OF THIS SOFTWARE, EVEN IF ADVISED OF THE POSSIBILITY OF SUCH DAMAGE.

#![cfg_attr(not(feature = "std"), no_std)]

use bridge_common::{beefy_types::*, bitfield};
use codec::Encode;
use frame_support::log;
use frame_support::traits::Randomness;
pub use pallet::*;
use scale_info::prelude::vec::Vec;
use sp_io::hashing::keccak_256;
use sp_core::{H256};

pub use bitfield::BitField;

#[cfg(test)]
mod mock;

#[cfg(test)]
mod tests;

#[cfg(feature = "runtime-benchmarks")]
mod benchmarking;

fn recover_signature(sig: &[u8; 65], msg_hash: &[u8; 32]) -> Option<EthAddress> {
    use sp_io::{
        crypto::secp256k1_ecdsa_recover,
    };

	secp256k1_ecdsa_recover(sig, msg_hash)
		.map(|pubkey| EthAddress::from(H256::from_slice(&keccak_256(&pubkey))))
		.ok()
}

impl<T: Config> Randomness<sp_core::H256, T::BlockNumber> for Pallet<T> {
    fn random(_: &[u8]) -> (sp_core::H256, T::BlockNumber) {
        let block_number = <frame_system::Pallet<T>>::block_number();
        (Self::get_seed().into(), block_number)
    }

    fn random_seed() -> (sp_core::H256, T::BlockNumber) {
        Self::random(&[][..])
    }
}

#[frame_support::pallet]
pub mod pallet {
    use super::*;
    use bridge_common::{merkle_proof, simplified_mmr_proof::*};
    use ethabi::{encode_packed, Token};
    use frame_support::fail;
    use frame_support::pallet_prelude::OptionQuery;
    use frame_support::{dispatch::DispatchResultWithPostInfo, pallet_prelude::*};
    use frame_system::pallet_prelude::*;

    pub const MMR_ROOT_HISTORY_SIZE: u32 = 30;
    pub const THRESHOLD_NUMERATOR: u128 = 22;
    pub const THRESHOLD_DENOMINATOR: u128 = 59;
    pub const NUMBER_OF_BLOCKS_PER_SESSION: u64 = 600;
    pub const ERROR_AND_SAFETY_BUFFER: u64 = 10;
    pub const MAXIMUM_BLOCK_GAP: u64 = NUMBER_OF_BLOCKS_PER_SESSION - ERROR_AND_SAFETY_BUFFER;
    pub const MMR_ROOT_ID: [u8; 2] = [0x6d, 0x68];

    #[pallet::config]
    pub trait Config: frame_system::Config {
<<<<<<< HEAD
        /// Because this pallet emits events, it depends on the runtime's definition of an event.
        type RuntimeEvent: From<Event<Self>> + IsType<<Self as frame_system::Config>::RuntimeEvent>;
=======
        type Event: From<Event<Self>> + IsType<<Self as frame_system::Config>::Event>;
>>>>>>> 4e36177e
        type Randomness: frame_support::traits::Randomness<Self::Hash, Self::BlockNumber>;
    }

    #[pallet::pallet]
    #[pallet::generate_store(pub(super) trait Store)]
    #[pallet::without_storage_info]
    pub struct Pallet<T>(_);

    // The pallet's runtime storage items.
    #[pallet::storage]
    #[pallet::getter(fn latest_mmr_roots)]
    pub type LatestMMRRoots<T> = StorageMap<_, Blake2_256, u128, [u8; 32], ValueQuery>;

    #[pallet::storage]
    #[pallet::getter(fn latest_mmr_root_index)]
    pub type LatestMMRRootIndex<T> = StorageValue<_, u32, ValueQuery>;

    #[pallet::storage]
    #[pallet::getter(fn latest_beefy_block)]
    pub type LatestBeefyBlock<T> = StorageValue<_, u64, ValueQuery>;

    #[pallet::storage]
    #[pallet::getter(fn latest_random_seed)]
    pub type LatestRandomSeed<T> = StorageValue<_, [u8; 32], ValueQuery>;

    #[pallet::storage]
    #[pallet::getter(fn current_validator_set)]
    pub type CurrentValidatorSet<T> = StorageValue<_, ValidatorSet, OptionQuery>;

    #[pallet::storage]
    #[pallet::getter(fn next_validator_set)]
    pub type NextValidatorSet<T> = StorageValue<_, ValidatorSet, OptionQuery>;

    #[pallet::event]
    #[pallet::generate_deposit(pub(super) fn deposit_event)]
    pub enum Event<T: Config> {
        VerificationSuccessful(T::AccountId, u32),
        NewMMRRoot([u8; 32], u64),
        ValidatorRegistryUpdated([u8; 32], u128, u64),
    }

    #[pallet::error]
    pub enum Error<T> {
        InvalidValidatorSetId,
        InvalidMMRProof,
        PayloadBlocknumberTooOld,
        PayloadBlocknumberTooNew,
        CannotSwitchOldValidatorSet,
        NotEnoughValidatorSignatures,
        InvalidNumberOfSignatures,
        InvalidNumberOfPositions,
        InvalidNumberOfPublicKeys,
        ValidatorNotOnceInbitfield,
        ValidatorSetIncorrectPosition,
        InvalidSignature,
        MerklePositionTooHigh,
        MerkleProofTooShort,
        MerkleProofTooHigh,
        PalletNotInitialized,
    }

    #[pallet::hooks]
    impl<T: Config> Hooks<BlockNumberFor<T>> for Pallet<T> {}

    // Dispatchable functions allows users to interact with the pallet and invoke state changes.
    // These functions materialize as "extrinsics", which are often compared to transactions.
    // Dispatchable functions must be annotated with a weight and must return a DispatchResult.
    #[pallet::call]
    impl<T: Config> Pallet<T> {
        #[pallet::weight(0)]
        pub fn initialize(
            origin: OriginFor<T>,
            latest_beefy_block: u64,
            validator_set: ValidatorSet,
            next_validator_set: ValidatorSet,
        ) -> DispatchResultWithPostInfo {
            let _ = ensure_root(origin)?;
            LatestBeefyBlock::<T>::set(latest_beefy_block);
            CurrentValidatorSet::<T>::set(Some(validator_set));
            NextValidatorSet::<T>::set(Some(next_validator_set));
            Ok(().into())
        }

        #[pallet::weight(0)]
        #[frame_support::transactional]
        pub fn submit_signature_commitment(
            origin: OriginFor<T>,
            commitment: Commitment,
            validator_proof: ValidatorProof,
            latest_mmr_leaf: BeefyMMRLeaf,
            proof: SimplifiedMMRProof,
        ) -> DispatchResultWithPostInfo {
            let signer = ensure_signed(origin)?;
            log::debug!(
                "BeefyLightClient: submit_signature_commitment: {:?}",
                commitment
            );
            log::debug!(
                "BeefyLightClient: submit_signature_commitment validator proof: {:?}",
                validator_proof
            );
            log::debug!(
                "BeefyLightClient: submit_signature_commitment latest_mmr_leaf: {:?}",
                latest_mmr_leaf
            );
            log::debug!(
                "BeefyLightClient: submit_signature_commitment proof: {:?}",
                proof
            );
            let current_validator_set = match Self::current_validator_set() {
                None => fail!(Error::<T>::PalletNotInitialized),
                Some(x) => x,
            };
            let next_validator_set = match Self::next_validator_set() {
                None => fail!(Error::<T>::PalletNotInitialized),
                Some(x) => x,
            };
            let vset = match (commitment.validator_set_id as u128) == current_validator_set.id {
                true => current_validator_set,
                false => match (commitment.validator_set_id as u128) == next_validator_set.id {
                    true => next_validator_set,
                    false => fail!(Error::<T>::InvalidValidatorSetId),
                },
            };
            Self::verify_commitment(&commitment, &validator_proof, vset)?;
            Self::verity_newest_mmr_leaf(&latest_mmr_leaf, &commitment.payload, &proof)?;
            Self::process_payload(&commitment.payload, commitment.block_number.into())?;

            LatestRandomSeed::<T>::set(latest_mmr_leaf.random_seed);

            Self::deposit_event(Event::VerificationSuccessful(
                signer,
                commitment.block_number,
            ));
            Self::apply_validator_set_changes(
                latest_mmr_leaf.next_authority_set_id as u128,
                latest_mmr_leaf.next_authority_set_len as u128,
                latest_mmr_leaf.next_authority_set_root,
            )?;
            Ok(().into())
        }
    }

    impl<T: Config> Pallet<T> {
        pub fn add_known_mmr_root(root: [u8; 32]) -> u32 {
            let latest_mmr_root_index = LatestMMRRootIndex::<T>::get();
            let new_root_index = (latest_mmr_root_index + 1) % MMR_ROOT_HISTORY_SIZE;
            LatestMMRRoots::<T>::insert(new_root_index as u128, root);
            LatestMMRRootIndex::<T>::set(new_root_index);
            latest_mmr_root_index
        }

        pub fn is_known_root(root: [u8; 32]) -> bool {
            if root == <[u8; 32] as Default>::default() {
                return false;
            }
            let latest_mmr_root_index = LatestMMRRootIndex::<T>::get();
            let mut i = latest_mmr_root_index;
            loop {
                if root == LatestMMRRoots::<T>::get(i as u128) {
                    return true;
                }
                if i == 0 {
                    i = MMR_ROOT_HISTORY_SIZE
                }
                i = i - 1;
                if i != latest_mmr_root_index {
                    break;
                }
            }
            false
        }

        #[inline]
        pub fn get_latest_mmr_root() -> [u8; 32] {
            LatestMMRRoots::<T>::get(LatestMMRRootIndex::<T>::get() as u128)
        }

        #[inline]
        pub fn verity_beefy_merkle_leaf(
            beefy_mmr_leaf: [u8; 32],
            proof: SimplifiedMMRProof,
        ) -> bool {
            let proof_root = calculate_merkle_root(
                beefy_mmr_leaf,
                proof.merkle_proof_items,
                proof.merkle_proof_order_bit_field,
            );
            Self::is_known_root(proof_root)
        }

        #[inline]
        pub fn create_random_bit_field(
            validator_claims_bitfield: BitField,
            number_of_validators: u128,
        ) -> Result<BitField, Error<T>> {
            Self::random_n_bits_with_prior_check(
                &validator_claims_bitfield,
                Self::get_required_number_of_signatures(number_of_validators),
                number_of_validators,
            )
        }

        #[inline]
        pub fn create_initial_bitfield(bits_to_set: Vec<u128>, length: u128) -> BitField {
            BitField::create_bitfield(bits_to_set, length)
        }

        #[inline]
        pub fn get_seed() -> [u8; 32] {
            let concated = bridge_common::concat_u8(&[
                &Self::latest_random_seed(),
                &Self::latest_beefy_block().to_be_bytes(),
            ]);
            keccak_256(&concated)
        }

        #[inline]
        pub fn required_number_of_signatures() -> u128 {
            let len = match Self::current_validator_set() {
                None => 0,
                Some(x) => x.length,
            };
            Self::get_required_number_of_signatures(len)
        }


        /* Private Functions */

        fn verity_newest_mmr_leaf(
            leaf: &BeefyMMRLeaf,
            root: &[u8; 32],
            proof: &SimplifiedMMRProof,
        ) -> DispatchResultWithPostInfo {
            let encoded_leaf = Self::encode_mmr_leaf(leaf.clone());
            let hash_leaf = Self::hash_mmr_leaf(encoded_leaf);
            ensure!(
                verify_inclusion_proof(*root, hash_leaf, proof.clone()),
                Error::<T>::InvalidMMRProof
            );
            Ok(().into())
        }

        fn process_payload(
            payload: &[u8; 32],
            block_number: u64,
        ) -> DispatchResultWithPostInfo {
            ensure!(
                block_number > Self::latest_beefy_block(),
                Error::<T>::PayloadBlocknumberTooOld
            );
            ensure!(
                block_number < Self::latest_beefy_block() as u64 + MAXIMUM_BLOCK_GAP,
                Error::<T>::PayloadBlocknumberTooNew
            );
            Self::add_known_mmr_root(*payload);
            LatestBeefyBlock::<T>::set(block_number);
            Self::deposit_event(Event::NewMMRRoot(*payload, block_number));
            Ok(().into())
        }

        fn apply_validator_set_changes(
            next_authority_set_id: u128,
            next_authority_set_len: u128,
            next_authority_set_root: [u8; 32],
        ) -> DispatchResultWithPostInfo {
            let next_validator_set = match Self::next_validator_set() {
                None => fail!(Error::<T>::PalletNotInitialized),
                Some(x) => x,
            };
            if next_authority_set_id > next_validator_set.id {
                ensure!(
                    next_authority_set_id as u128 > next_validator_set.id,
                    Error::<T>::CannotSwitchOldValidatorSet
                );
                CurrentValidatorSet::<T>::set(Some(next_validator_set));
                NextValidatorSet::<T>::set(Some(ValidatorSet {
                    id: next_authority_set_id,
                    length: next_authority_set_len,
                    root: next_authority_set_root,
                }));
            }
            Ok(().into())
        }

        fn get_required_number_of_signatures(num_validators: u128) -> u128 {
            (num_validators * THRESHOLD_NUMERATOR + THRESHOLD_DENOMINATOR - 1)
                / THRESHOLD_DENOMINATOR
        }

        /**
        	* @dev https://github.com/sora-xor/substrate/blob/7d914ce3ed34a27d7bb213caed374d64cde8cfa8/client/beefy/src/round.rs#L62
         */
        fn check_commitment_signatures_threshold(
            num_of_validators: u128,
            validator_claims_bitfield: BitField,
        ) -> DispatchResultWithPostInfo {
            let threshold = num_of_validators - (num_of_validators - 1) / 3;
            let count = validator_claims_bitfield.count_set_bits();
            ensure!(count >= threshold, Error::<T>::NotEnoughValidatorSignatures);
            Ok(().into())
        }

        fn verify_commitment(
            commitment: &Commitment,
            proof: &ValidatorProof,
            vset: ValidatorSet,
        ) -> DispatchResultWithPostInfo {
            let number_of_validators = vset.length;
            let required_num_of_signatures =
                Self::get_required_number_of_signatures(number_of_validators);
            Self::check_commitment_signatures_threshold(
                number_of_validators,
                proof.validator_claims_bitfield.clone(),
            )?;
            let random_bitfield = Self::random_n_bits_with_prior_check(
                &proof.validator_claims_bitfield,
                required_num_of_signatures,
                number_of_validators,
            )?;
            log::debug!("BeefyLightClient verify_commitment proof: {:?}", proof);
            log::debug!(
                "BeefyLightClient verify_commitment validator_claims_bitfield: {:?}",
                proof.validator_claims_bitfield.clone()
            );
            log::debug!(
                "BeefyLightClient verify_commitment random_bitfield: {:?}",
                random_bitfield.clone()
            );
            Self::verify_validator_proof_lengths(required_num_of_signatures, proof.clone())?;
            let commitment_hash = Self::create_commitment_hash(commitment.clone());
            Self::verify_validator_proof_signatures(
                random_bitfield,
                proof.clone(),
                required_num_of_signatures,
                commitment_hash,
            )?;
            Ok(().into())
        }

        fn verify_validator_proof_lengths(
            required_num_of_signatures: u128,
            proof: ValidatorProof,
        ) -> DispatchResultWithPostInfo {
            ensure!(
                proof.signatures.len() as u128 == required_num_of_signatures,
                Error::<T>::InvalidNumberOfSignatures
            );
            ensure!(
                proof.positions.len() as u128 == required_num_of_signatures,
                Error::<T>::InvalidNumberOfPositions
            );
            ensure!(
                proof.public_keys.len() as u128 == required_num_of_signatures,
                Error::<T>::InvalidNumberOfPublicKeys
            );
            ensure!(
                proof.public_key_merkle_proofs.len() as u128 == required_num_of_signatures,
                Error::<T>::InvalidNumberOfPublicKeys
            );
            Ok(().into())
        }

        fn verify_validator_proof_signatures(
            mut random_bitfield: BitField,
            proof: ValidatorProof,
            required_num_of_signatures: u128,
            commitment_hash: [u8; 32],
        ) -> DispatchResultWithPostInfo {
            let required_num_of_signatures = required_num_of_signatures as usize;
            for i in 0..required_num_of_signatures {
                Self::verify_validator_signature(
                    &mut random_bitfield,
                    proof.signatures[i].clone(),
                    proof.positions[i],
                    proof.public_keys[i].clone(),
                    proof.public_key_merkle_proofs[i].clone(),
                    commitment_hash,
                )?;
            }
            Ok(().into())
        }

        fn verify_validator_signature(
            random_bitfield: &mut BitField,
            signature: Vec<u8>,
            position: u128,
            public_key: EthAddress,
            public_key_merkle_proof: Vec<[u8; 32]>,
            commitment_hash: [u8; 32],
        ) -> DispatchResultWithPostInfo {
            ensure!(
                random_bitfield.is_set(position as usize),
                Error::<T>::ValidatorNotOnceInbitfield
            );
            random_bitfield.clear(position as usize);
            Self::check_validator_in_set(public_key, position, public_key_merkle_proof)?;
            ensure!(signature.len() == 65, Error::<T>::InvalidSignature);
            let signature: [u8; 65] = match signature.try_into() {
                Ok(v) => v,
                Err(_) => fail!(Error::<T>::InvalidSignature),
            };
            let addr = match recover_signature(&signature, &commitment_hash) {
                Some(v) => v,
                None => fail!(Error::<T>::InvalidSignature),
            };
            ensure!(addr == public_key, Error::<T>::InvalidSignature);
            Ok(().into())
        }

        fn create_commitment_hash(commitment: Commitment) -> [u8; 32] {
            let concated = bridge_common::concat_u8(&[
                &commitment.payload_prefix,
                &MMR_ROOT_ID,
                &[0x80],
                &commitment.payload,
                &commitment.payload_suffix,
                &commitment.block_number.encode(),
                &commitment.validator_set_id.encode(),
            ]);
            keccak_256(&concated)
        }

        fn encode_mmr_leaf(leaf: BeefyMMRLeaf) -> Vec<u8> {
            // leaf.encode()
            encode_packed(&[
                Token::Bytes(leaf.version.encode()),
                Token::Bytes(leaf.parent_number.encode()),
                Token::Bytes(leaf.parent_hash.into()),
                Token::Bytes(leaf.next_authority_set_id.encode()),
                Token::Bytes(leaf.next_authority_set_len.encode()),
                Token::Bytes(leaf.next_authority_set_root.into()),
                Token::Bytes(leaf.random_seed.into()),
                Token::Bytes(leaf.digest_hash.into()),
            ])
        }

        fn hash_mmr_leaf(leaf: Vec<u8>) -> [u8; 32] {
            keccak_256(&leaf)
        }

        fn check_validator_in_set(
            addr: EthAddress,
            pos: u128,
            proof: Vec<[u8; 32]>,
        ) -> DispatchResultWithPostInfo {
            // let hashed_leaf = keccak_256(&addr.encode());
            let hashed_leaf = keccak_256(&encode_packed(&[Token::Bytes(addr.as_bytes().into())]));
            let vset = match Self::current_validator_set() {
                None => fail!(Error::<T>::PalletNotInitialized),
                Some(x) => x,
            };
            let current_validator_set_len = match Self::current_validator_set() {
                None => fail!(Error::<T>::PalletNotInitialized),
                Some(x) => x.length,
            };
            merkle_proof::verify_merkle_leaf_at_position(
                vset.root,
                hashed_leaf,
                pos,
                current_validator_set_len,
                proof,
            )
            .map_err(Self::map_merkle_proof_error)?;
            Ok(().into())
        }

        fn random_n_bits_with_prior_check(
            prior: &BitField,
            n: u128,
            length: u128,
        ) -> Result<BitField, Error<T>> {
            let raw_seed = T::Randomness::random_seed();
            let seed = codec::Encode::using_encoded(&raw_seed, sp_io::hashing::blake2_128);
            Ok(BitField::create_random_bitfield(
                prior,
                n,
                length,
                u128::from_be_bytes(seed),
            ))
        }

        fn map_merkle_proof_error(error: merkle_proof::MerkleProofError) -> Error<T> {
            use merkle_proof::MerkleProofError::*;
            match error {
                MerklePositionTooHigh => Error::<T>::MerklePositionTooHigh,
                MerkleProofTooShort => Error::<T>::MerkleProofTooShort,
                MerkleProofTooHigh => Error::<T>::MerkleProofTooHigh,
                RootComputedHashNotEqual => Error::<T>::ValidatorSetIncorrectPosition,
            }
        }
    }
}<|MERGE_RESOLUTION|>--- conflicted
+++ resolved
@@ -91,12 +91,7 @@
 
     #[pallet::config]
     pub trait Config: frame_system::Config {
-<<<<<<< HEAD
-        /// Because this pallet emits events, it depends on the runtime's definition of an event.
         type RuntimeEvent: From<Event<Self>> + IsType<<Self as frame_system::Config>::RuntimeEvent>;
-=======
-        type Event: From<Event<Self>> + IsType<<Self as frame_system::Config>::Event>;
->>>>>>> 4e36177e
         type Randomness: frame_support::traits::Randomness<Self::Hash, Self::BlockNumber>;
     }
 
