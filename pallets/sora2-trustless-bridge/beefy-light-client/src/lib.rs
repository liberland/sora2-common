--- conflicted
+++ resolved
@@ -84,13 +84,9 @@
 pub mod pallet {
     use super::*;
     use bridge_common::{merkle_proof, simplified_mmr_proof::*};
-<<<<<<< HEAD
     use bridge_types::types::AuxiliaryDigestItem;
     use bridge_types::{GenericNetworkId, SubNetworkId};
-    use ethabi::{encode_packed, Token};
-=======
     use ethabi::{encode, Token};
->>>>>>> ed0d3a7a
     use frame_support::fail;
     use frame_support::pallet_prelude::OptionQuery;
     use frame_support::{dispatch::DispatchResultWithPostInfo, pallet_prelude::*};
