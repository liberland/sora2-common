--- conflicted
+++ resolved
@@ -27,33 +27,19 @@
 serde = { version = "1.0.101", optional = true }
 getrandom = { version = "0.2.1", features = ["js"] }
 
-<<<<<<< HEAD
-frame-support = { git = "https://github.com/paritytech/substrate", branch = "polkadot-v0.9.37", default-features = false }
-frame-system = { git = "https://github.com/paritytech/substrate", branch = "polkadot-v0.9.37", default-features = false }
-sp-io = { git = "https://github.com/paritytech/substrate", branch = "polkadot-v0.9.37", default-features = false }
-sp-std = { git = "https://github.com/paritytech/substrate", branch = "polkadot-v0.9.37", default-features = false }
-sp-core = { git = "https://github.com/paritytech/substrate", branch = "polkadot-v0.9.37", default-features = false }
-sp-runtime = { git = "https://github.com/paritytech/substrate", branch = "polkadot-v0.9.37", default-features = false }
-sp-beefy = { git = "https://github.com/paritytech/substrate", branch = "polkadot-v0.9.37", default-features = false }
-=======
-frame-support = { git = "https://github.com/paritytech/substrate.git", branch = "polkadot-v0.9.38", default-features = false }
-frame-system = { git = "https://github.com/paritytech/substrate.git", branch = "polkadot-v0.9.38", default-features = false }
-sp-io = { git = "https://github.com/paritytech/substrate.git", branch = "polkadot-v0.9.38", default-features = false }
-sp-std = { git = "https://github.com/paritytech/substrate.git", branch = "polkadot-v0.9.38", default-features = false }
-sp-core = { git = "https://github.com/paritytech/substrate.git", branch = "polkadot-v0.9.38", default-features = false }
-sp-runtime = { git = "https://github.com/paritytech/substrate.git", branch = "polkadot-v0.9.38", default-features = false }
-sp-beefy = { git = "https://github.com/paritytech/substrate.git", branch = "polkadot-v0.9.38", default-features = false }
->>>>>>> 88b16ccc
+frame-support = { git = "https://github.com/paritytech/substrate", branch = "polkadot-v0.9.38", default-features = false }
+frame-system = { git = "https://github.com/paritytech/substrate", branch = "polkadot-v0.9.38", default-features = false }
+sp-io = { git = "https://github.com/paritytech/substrate", branch = "polkadot-v0.9.38", default-features = false }
+sp-std = { git = "https://github.com/paritytech/substrate", branch = "polkadot-v0.9.38", default-features = false }
+sp-core = { git = "https://github.com/paritytech/substrate", branch = "polkadot-v0.9.38", default-features = false }
+sp-runtime = { git = "https://github.com/paritytech/substrate", branch = "polkadot-v0.9.38", default-features = false }
+sp-beefy = { git = "https://github.com/paritytech/substrate", branch = "polkadot-v0.9.38", default-features = false }
 
 # FIXME vendor-in or fork
 ethabi = { git = "https://github.com/sora-xor/ethabi.git", branch = "sora-v1.6.0", default-features = false }
 ethash = { git = "https://github.com/sora-xor/ethash.git", branch = "sora-v1.6.0", default-features = false }
 serde_json = { version = "1.0", optional = true }
-<<<<<<< HEAD
-xcm = { git = "https://github.com/paritytech/polkadot.git", branch = "release-v0.9.37", default-features = false }
-=======
 xcm = { git = "https://github.com/paritytech/polkadot.git", branch = "release-v0.9.38", default-features = false }
->>>>>>> 88b16ccc
 
 [dev-dependencies]
 wasm-bindgen-test = "0.3.19"
