<<<<<<< HEAD
use crate::{H160, H256};
=======
// This file is part of the SORA network and Polkaswap app.

// Copyright (c) 2020, 2021, Polka Biome Ltd. All rights reserved.
// SPDX-License-Identifier: BSD-4-Clause

// Redistribution and use in source and binary forms, with or without modification,
// are permitted provided that the following conditions are met:

// Redistributions of source code must retain the above copyright notice, this list
// of conditions and the following disclaimer.
// Redistributions in binary form must reproduce the above copyright notice, this
// list of conditions and the following disclaimer in the documentation and/or other
// materials provided with the distribution.
//
// All advertising materials mentioning features or use of this software must display
// the following acknowledgement: This product includes software developed by Polka Biome
// Ltd., SORA, and Polkaswap.
//
// Neither the name of the Polka Biome Ltd. nor the names of its contributors may be used
// to endorse or promote products derived from this software without specific prior written permission.

// THIS SOFTWARE IS PROVIDED BY Polka Biome Ltd. AS IS AND ANY EXPRESS OR IMPLIED WARRANTIES,
// INCLUDING, BUT NOT LIMITED TO, THE IMPLIED WARRANTIES OF MERCHANTABILITY AND FITNESS FOR
// A PARTICULAR PURPOSE ARE DISCLAIMED. IN NO EVENT SHALL Polka Biome Ltd. BE LIABLE FOR ANY
// DIRECT, INDIRECT, INCIDENTAL, SPECIAL, EXEMPLARY, OR CONSEQUENTIAL DAMAGES (INCLUDING,
// BUT NOT LIMITED TO, PROCUREMENT OF SUBSTITUTE GOODS OR SERVICES; LOSS OF USE, DATA, OR PROFITS;
// OR BUSINESS INTERRUPTION) HOWEVER CAUSED AND ON ANY THEORY OF LIABILITY, WHETHER IN CONTRACT,
// STRICT LIABILITY, OR TORT (INCLUDING NEGLIGENCE OR OTHERWISE) ARISING IN ANY WAY OUT OF THE
// USE OF THIS SOFTWARE, EVEN IF ADVISED OF THE POSSIBILITY OF SUCH DAMAGE.

>>>>>>> b71d58c9
use codec::{Decode, Encode};
use ethabi::RawLog;
use sp_std::prelude::*;

#[derive(Clone, Debug, Encode, Decode, PartialEq, Eq, Default, scale_info::TypeInfo)]
pub struct Log {
    pub address: H160,
    pub topics: Vec<H256>,
    pub data: Vec<u8>,
}

impl rlp::Decodable for Log {
    /// We need to implement rlp::Decodable manually as the derive macro RlpDecodable
    /// didn't seem to generate the correct code for parsing our logs.
    fn decode(rlp: &rlp::Rlp) -> Result<Self, rlp::DecoderError> {
        let mut iter = rlp.iter();

        let address: H160 = match iter.next() {
            Some(data) => data.as_val()?,
            None => return Err(rlp::DecoderError::Custom("Expected log address")),
        };

        let topics: Vec<H256> = match iter.next() {
            Some(data) => data.as_list()?,
            None => return Err(rlp::DecoderError::Custom("Expected log topics")),
        };

        let data: Vec<u8> = match iter.next() {
            Some(data) => data.data()?.to_vec(),
            None => return Err(rlp::DecoderError::Custom("Expected log data")),
        };

        Ok(Self {
            address,
            topics,
            data,
        })
    }
}

impl From<Log> for RawLog {
    fn from(log: Log) -> Self {
        RawLog::from((log.topics, log.data))
    }
}

#[cfg(test)]
mod tests {

    use super::Log;
    use hex_literal::hex;

    const RAW_LOG: [u8; 605] = hex!(
        "
		f9025a941cfd66659d44cfe2e627c5742ba7477a3284cffae1a0266413be5700ce8dd5ac6b9a7dfb
		abe99b3e45cae9a68ac2757858710b401a38b9022000000000000000000000000000000000000000
		00000000000000000000000060000000000000000000000000000000000000000000000000000000
		00000000c00000000000000000000000000000000000000000000000000000000000000100000000
		00000000000000000000000000000000000000000000000000000000283163466436363635394434
		34636665324536323763353734324261373437376133323834634666410000000000000000000000
		00000000000000000000000000000000000000000000000000000000000000000000000000000000
		000000000773656e6445544800000000000000000000000000000000000000000000000000000000
		00000000000000000000000000000000000000000000000000000001000000000000000000000000
		00cffeaaf7681c89285d65cfbe808b80e50269657300000000000000000000000000000000000000
		000000000000000000000000a0000000000000000000000000000000000000000000000000000000
		0000000000000000000000000000000000000000000000000000000000000000000000000a000000
		00000000000000000000000000000000000000000000000000000000020000000000000000000000
		00000000000000000000000000000000000000002f3146524d4d3850456957585961783772705336
		5834585a5831614141785357783143724b5479725659685632346667000000000000000000000000
		0000000000
	"
    );

    #[test]
    fn decode_log() {
        let log: Log = rlp::decode(&RAW_LOG).unwrap();
        assert_eq!(
            log.address.as_bytes(),
            hex!["1cfd66659d44cfe2e627c5742ba7477a3284cffa"]
        );
        assert_eq!(
            log.topics[0].as_bytes(),
            hex!["266413be5700ce8dd5ac6b9a7dfbabe99b3e45cae9a68ac2757858710b401a38"]
        );
    }
}<|MERGE_RESOLUTION|>--- conflicted
+++ resolved
@@ -1,6 +1,3 @@
-<<<<<<< HEAD
-use crate::{H160, H256};
-=======
 // This file is part of the SORA network and Polkaswap app.
 
 // Copyright (c) 2020, 2021, Polka Biome Ltd. All rights reserved.
@@ -31,7 +28,7 @@
 // STRICT LIABILITY, OR TORT (INCLUDING NEGLIGENCE OR OTHERWISE) ARISING IN ANY WAY OUT OF THE
 // USE OF THIS SOFTWARE, EVEN IF ADVISED OF THE POSSIBILITY OF SUCH DAMAGE.
 
->>>>>>> b71d58c9
+use crate::{H160, H256};
 use codec::{Decode, Encode};
 use ethabi::RawLog;
 use sp_std::prelude::*;
