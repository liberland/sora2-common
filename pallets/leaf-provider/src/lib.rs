// Copyright (C) 2020-2021 Parity Technologies (UK) Ltd.
// SPDX-License-Identifier: GPL-3.0-or-later WITH Classpath-exception-2.0

// This program is free software: you can redistribute it and/or modify
// it under the terms of the GNU General Public License as published by
// the Free Software Foundation, either version 3 of the License, or
// (at your option) any later version.

// This program is distributed in the hope that it will be useful,
// but WITHOUT ANY WARRANTY; without even the implied warranty of
// MERCHANTABILITY or FITNESS FOR A PARTICULAR PURPOSE. See the
// GNU General Public License for more details.

// You should have received a copy of the GNU General Public License
// along with this program. If not, see <https://www.gnu.org/licenses/>.

#![cfg_attr(not(feature = "std"), no_std)]
#![warn(missing_docs)]

//! A BEEFY+MMR pallet combo.
//!
//! While both BEEFY and Merkle Mountain Range (MMR) can be used separately,
//! these tools were designed to work together in unison.
//!
//! The pallet provides a standardized MMR Leaf format that is can be used
//! to bridge BEEFY+MMR-based networks (both standalone and polkadot-like).
//!
//! The MMR leaf contains:
//! 1. Block number and parent block hash.
//! 2. Merkle Tree Root Hash of next BEEFY validator set.
//! 3. Merkle Tree Root Hash of current parachain heads state.
//!
//! and thanks to versioning can be easily updated in the future.

pub use pallet::*;

/// Subject for randomness.
pub const RANDOMNESS_SUBJECT: &[u8] = b"beefy-leaf-extra";

/// A type that is able to return current list of parachain heads that end up in the MMR leaf.

#[frame_support::pallet]
pub mod pallet {
    #![allow(missing_docs)]

<<<<<<< HEAD
    use sp_beefy::mmr::BeefyDataProvider;
=======
>>>>>>> 88b16ccc
    use bridge_types::traits::AuxiliaryDigestHandler;
    use bridge_types::types::{AuxiliaryDigest, AuxiliaryDigestItem, LeafExtraData};
    use frame_support::pallet_prelude::*;
    use frame_support::traits::Randomness;
    use sp_beefy::mmr::BeefyDataProvider;
    use sp_runtime::traits;
    use sp_runtime::traits::Hash;
    use sp_std::prelude::*;

    use crate::RANDOMNESS_SUBJECT;

    type HashOf<T> = <T as Config>::Hash;
    type RandomnessOutputOf<T> = <T as frame_system::Config>::Hash;

    /// BEEFY-MMR pallet.
    #[pallet::pallet]
    #[pallet::generate_store(pub(super) trait Store)]
    #[pallet::without_storage_info]
    pub struct Pallet<T>(_);

    /// Latest digest
    #[pallet::storage]
    #[pallet::getter(fn latest_digest)]
    pub(super) type LatestDigest<T: Config> =
        StorageValue<_, Vec<AuxiliaryDigestItem>, OptionQuery>;

    /// The module's configuration trait.
    #[pallet::config]
    #[pallet::disable_frame_system_supertrait_check]
    pub trait Config: frame_system::Config {
        /// The overarching event type.
        type RuntimeEvent: From<Event<Self>> + IsType<<Self as frame_system::Config>::RuntimeEvent>;
        type Hashing: traits::Hash<Output = <Self as Config>::Hash>;
        type Hash: traits::Member
            + traits::MaybeSerializeDeserialize
            + sp_std::fmt::Debug
            + sp_std::hash::Hash
            + AsRef<[u8]>
            + AsMut<[u8]>
            + Copy
            + Default
            + codec::Codec
            + codec::EncodeLike
            + scale_info::TypeInfo
            + MaxEncodedLen;

        type Randomness: Randomness<RandomnessOutputOf<Self>, Self::BlockNumber>;
    }

    #[pallet::event]
    pub enum Event<T: Config> {}

    impl<T: Config> AuxiliaryDigestHandler for Pallet<T> {
        fn add_item(item: AuxiliaryDigestItem) {
            LatestDigest::<T>::append(item);
        }
    }

    impl<T: Config> BeefyDataProvider<LeafExtraData<HashOf<T>, RandomnessOutputOf<T>>> for Pallet<T> {
        fn extra_data() -> LeafExtraData<HashOf<T>, RandomnessOutputOf<T>> {
            let digest = AuxiliaryDigest {
                logs: LatestDigest::<T>::take().unwrap_or_default(),
            };
            let digest_encoded = digest.encode();
            let (random_seed, _) = T::Randomness::random(RANDOMNESS_SUBJECT);
            let digest_hash = <T as Config>::Hashing::hash(&digest_encoded);
            LeafExtraData {
                random_seed,
                digest_hash,
            }
        }
    }
}<|MERGE_RESOLUTION|>--- conflicted
+++ resolved
@@ -43,10 +43,6 @@
 pub mod pallet {
     #![allow(missing_docs)]
 
-<<<<<<< HEAD
-    use sp_beefy::mmr::BeefyDataProvider;
-=======
->>>>>>> 88b16ccc
     use bridge_types::traits::AuxiliaryDigestHandler;
     use bridge_types::types::{AuxiliaryDigest, AuxiliaryDigestItem, LeafExtraData};
     use frame_support::pallet_prelude::*;
