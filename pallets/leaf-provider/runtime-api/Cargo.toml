--- conflicted
+++ resolved
@@ -13,15 +13,9 @@
 ] }
 scale-info = { version = "2", default-features = false, features = ["derive"] }
 serde = { version = "1.0.101", optional = true, features = ["derive"] }
-<<<<<<< HEAD
-sp-api = { git = "https://github.com/paritytech/substrate", branch = "polkadot-v0.9.37", default-features = false }
-sp-runtime = { git = "https://github.com/paritytech/substrate", branch = "polkadot-v0.9.37", default-features = false }
-sp-std = { git = "https://github.com/paritytech/substrate", branch = "polkadot-v0.9.37", default-features = false }
-=======
-sp-api = { git = "https://github.com/paritytech/substrate.git", branch = "polkadot-v0.9.38", default-features = false }
-sp-runtime = { git = "https://github.com/paritytech/substrate.git", branch = "polkadot-v0.9.38", default-features = false }
-sp-std = { git = "https://github.com/paritytech/substrate.git", branch = "polkadot-v0.9.38", default-features = false }
->>>>>>> 88b16ccc
+sp-api = { git = "https://github.com/paritytech/substrate", branch = "polkadot-v0.9.38", default-features = false }
+sp-runtime = { git = "https://github.com/paritytech/substrate", branch = "polkadot-v0.9.38", default-features = false }
+sp-std = { git = "https://github.com/paritytech/substrate", branch = "polkadot-v0.9.38", default-features = false }
 bridge-types = { path = "../../types", default-features = false }
 
 [features]
